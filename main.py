import os
import sys
import subprocess
import pickle
import json
import networkx as nx
from dotenv import load_dotenv
from datetime import datetime
from typing import Dict, Any
from core.construct_graph import CodeGraph
from core.construct_graph import generate_structure_json
from agent.agent_graph import create_agent_graph
from pathlib import Path

<<<<<<< HEAD
'''def clone_repository(repo_url: str, destination_folder: str):
=======

def clone_repository(repo_url: str, destination_folder: str):
>>>>>>> 1d48ecba
    """
    Clones a public GitHub repository into a local directory.
    """
    print(f"Cloning repository: {repo_url} into {destination_folder}")
    try:
        subprocess.run(["git", "clone", repo_url, destination_folder], check=True)
        print(f"Repository cloned successfully into: {destination_folder}")
    except subprocess.CalledProcessError as e:
        print(f"Error cloning the repository: {e}")
        sys.exit(1)
'''
def run_documentation_agent(repo_path: str):
    """
    Sets up and runs the entire documentation and conceptual graph generation process.
    ENHANCED: Now tracks quality metrics and provides detailed output metadata.
    """
    print("--- AI Documentation Agent Initializing (Enhanced Version) ---")
    
    # --- Step 1: Environment Setup ---
    load_dotenv()
    if not os.getenv("AZURE_OPENAI_API_KEY") or not os.getenv("AZURE_OPENAI_ENDPOINT"):
        print("Error: AZURE_OPENAI_API_KEY and AZURE_OPENAI_ENDPOINT must be set in the .env file.")
        sys.exit(1)

    if not os.path.isdir(repo_path):
        print(f"Error: Repository path '{repo_path}' not found.")
        sys.exit(1)

    # --- Step 1.5: Generate structure.json ---
    structure_json_file = "structure.json"
    if not os.path.exists(structure_json_file):
        generate_structure_json(repo_path, output_path=structure_json_file)
    
    # Load structure.json from root (not repo path)
    with open("structure.json", "r", encoding="utf-8") as f:
        structure_data = json.load(f)


    # --- Step 2: Construct or Load the AST Code Graph ---
    graph_file = "pickle_graph.pkl"  # ENHANCED: Use a more descriptive name for clarity
    if os.path.exists(graph_file):
        print(f"Found existing graph file: '{graph_file}'. Loading it.")
        with open(graph_file, 'rb') as f:
            repo_graph = pickle.load(f)
    else:
        print(f"No graph file found. Constructing new graph for '{repo_path}'...")
        code_graph_builder = CodeGraph(root=repo_path)
        repo_graph = code_graph_builder.build_graph()
        
        with open(graph_file, 'wb') as f:
            pickle.dump(repo_graph, f)
        print(f"Successfully constructed and saved graph to '{graph_file}'.")

    if not repo_graph.nodes():
        print("Error: The constructed graph has no nodes. Cannot proceed.")
        sys.exit(1)

    # --- Step 3: Set up Output Directory ---
    repo_name = os.path.basename(os.path.normpath(repo_path))
    output_dir = os.path.join("output", repo_name)
    os.makedirs(output_dir, exist_ok=True)
    print(f"Outputs will be saved in: '{output_dir}'")
    
    # --- Step 4: Create and Run the LangGraph Agent ---
    agent_app = create_agent_graph()
    
    # Initialize the state with all required keys including enhanced metadata
    initial_state = {
        "repo_graph": repo_graph,
        "conceptual_graph": nx.MultiDiGraph(),
        "documentation_graph": nx.MultiDiGraph(),  # Add this line
        "final_output_data": {},
        "context_metadata": {}
    }
    
    total_nodes = len(repo_graph.nodes())
    recursion_limit = total_nodes * 660
    config = {"recursion_limit": recursion_limit}
    
    print(f"\n--- Invoking Enhanced Agent ---")
    print(f"Total nodes: {total_nodes}")
    print(f"Recursion limit: {recursion_limit}")
    print(f"Features: Advanced search, fuzzy matching, context validation")
    print(f"{'='*60}\n")
    
    # Use .invoke() to run the agent to completion and get the final state.
    start_time = datetime.now()
    final_state = agent_app.invoke(initial_state, config=config)
    end_time = datetime.now()
    processing_time = (end_time - start_time).total_seconds()

    # --- Step 5: Save the Final Outputs with Enhanced Metadata ---
    if final_state:
        print("\n--- Agent finished. Saving enhanced outputs. ---")
        
        # 1. Save the LLM-generated conceptual graph
        conceptual_graph = final_state.get('conceptual_graph')
        if conceptual_graph:
            conceptual_graph_path = os.path.join(output_dir, "conceptual_graph.pkl")
            with open(conceptual_graph_path, 'wb') as f:
                pickle.dump(conceptual_graph, f)
            print(f"✓ Conceptual graph saved to: {conceptual_graph_path}")
        
        # 2. Save the consolidated documentation and graph data as JSON
        final_output_data = final_state.get('final_output_data', {})

        # modified part...
        # Enhance each documented node with its source file using structure.json
        for rel_fname, components in structure_data.items():
            # Match class/function names to node names in final_output_data
            for func in components.get("functions", []):
                node_name = func["name"]
                if node_name in final_output_data:
                    final_output_data[node_name]["fname"] = rel_fname

            for cls in components.get("classes", []):
                cls_name = cls["name"]
                if cls_name in final_output_data:
                    final_output_data[cls_name]["fname"] = rel_fname
                for method in cls.get("methods", []):
                    method_name = f"{cls_name}.{method['name']}"
                    if method_name in final_output_data:
                        final_output_data[method_name]["fname"] = rel_fname

            # Optional: tag module-level code if you created a node like 'filename::module_code'
            module_code_name = f"{rel_fname}::module_code"
            if module_code_name in final_output_data:
                final_output_data[module_code_name]["fname"] = rel_fname

                json_output_path = os.path.join(output_dir, "documentation_and_graph_data.json")
                with open(json_output_path, 'w', encoding='utf-8') as f:
                    json.dump(final_output_data, f, indent=2)
                print(f"✓ Consolidated JSON data saved to: {json_output_path}")

        # 3. ENHANCED: Save generation metadata
        quality_metrics = calculate_quality_metrics(final_output_data)
        generation_metadata = {
            'generation_timestamp': datetime.now().isoformat(),
            'processing_time_seconds': processing_time,
            'repository_path': repo_path,
            'total_nodes': total_nodes,
            'documented_nodes': len(final_state.get('documented_nodes', {})),
            'quality_metrics': quality_metrics,
            'enhanced_features': [
                'fuzzy_dependency_matching',
                'context_validation',
                'multi_strategy_search',
                'confidence_scoring',
                'fallback_dependency_extraction'
            ]
        }
        
        metadata_path = os.path.join(output_dir, "generation_metadata.json")
        with open(metadata_path, 'w', encoding='utf-8') as f:
            json.dump(generation_metadata, f, indent=2)
        print(f"✓ Generation metadata saved to: {metadata_path}")

        # 4. Save individual markdown files for each documented node
        print("\n--- Saving individual documentation files... ---")
        docs_output_dir = os.path.join(output_dir, "documentation")
        os.makedirs(docs_output_dir, exist_ok=True)

        # Save the documentation graph
        doc_graph = final_state.get('documentation_graph')
        if doc_graph:
            doc_graph_path = os.path.join(output_dir, "documentation_graph.pkl")
            with open(doc_graph_path, 'wb') as f:
                pickle.dump(doc_graph, f)
            print(f"✓ Documentation graph saved to: {doc_graph_path}")
            
            # Also save a JSON representation for easier inspection
            doc_graph_json = {
                "nodes": [],
                "edges": []
            }
            
            for node, attrs in doc_graph.nodes(data=True):
                doc_graph_json["nodes"].append({
                    "id": node,
                    "documentation": attrs.get('info', ''),  # This now contains documentation
                    "category": attrs.get('original_category', 'unknown'),
                    "file": attrs.get('fname', ''),
                    "line": attrs.get('line', [0, 0])
                })
            
            for u, v, attrs in doc_graph.edges(data=True):
                doc_graph_json["edges"].append({
                    "source": u,
                    "target": v,
                    "label": attrs.get('label', 'unknown')
                })
            
            doc_graph_json_path = os.path.join(output_dir, "documentation_graph.json")
            with open(doc_graph_json_path, 'w', encoding='utf-8') as f:
                json.dump(doc_graph_json, f, indent=2)
            print(f"✓ Documentation graph JSON saved to: {doc_graph_json_path}")
            
        low_confidence_count = 0
        for node_name, data in final_output_data.items():
            if 'documentation' in data and data['documentation']:
                # Sanitize the node name for use as a filename
                
                # Determine the path to the file where this component is located
                '''component_path = os.path.normpath(data.get('fname', ''))  # Assume file path is in the data
                component_path = os.path.dirname(component_path)  # Get the directory of the file

                # Generate the documentation path based on file's relative path
                # This now ensures that we create folders based on the component's file location
                doc_path = os.path.join(output_dir, component_path, f"{sanitized_name}.md")'''


                # Use fname from final_output_data to reconstruct the relative folder path
                relative_source_path = data.get('fname', '')
                if not relative_source_path:  
                    continue
                source_subdir = os.path.splitext(relative_source_path)[0]  # removes .py
                doc_subdir = os.path.join(docs_output_dir, source_subdir)
                os.makedirs(doc_subdir, exist_ok=True)

                if "::module_code" in node_name:
                    safe_filename = f"{Path(relative_source_path).stem}__module_code"
                else:
                    safe_filename = node_name.replace(" ", "_").replace(":", "_").replace("/", "_").replace("\\", "_")

                # Final .md path
                doc_path = os.path.join(doc_subdir, f"{safe_filename}.md")


                
                # Check context quality
                context_metadata = data.get('context_metadata', {})
                avg_confidence = context_metadata.get('average_confidence', 1.0)
                if avg_confidence < 0.7:
                    low_confidence_count += 1
                
                with open(doc_path, "w", encoding='utf-8') as f:
                    f.write(f"# Documentation for {node_name}\n\n")
                    
                    # Add metadata header if confidence is low
                    if avg_confidence < 0.7:
                        f.write(f"> ⚠️ **Quality Notice**: Documentation generated with "
                               f"{avg_confidence:.0%} confidence. Some dependencies could not be fully resolved.\n\n")
                    
                    f.write(data['documentation'])
                    
                    # Add metadata footer
                    f.write(f"\n\n---\n")
                    f.write(f"*Generated with {avg_confidence:.0%} context confidence*\n")
                    
        print(f"✓ Saved {len(final_output_data)} documentation files to: '{docs_output_dir}'")


        # 5. Generate summary report
        print("\n{'='*60}")
        print("DOCUMENTATION GENERATION SUMMARY")
        print(f"{'='*60}")
        print(f"Repository: {repo_name}")
        print(f"Total Nodes: {total_nodes}")
        print(f"Documented: {len(final_output_data)}")
        print(f"Processing Time: {processing_time:.2f} seconds")
        print(f"Average Context Quality: {quality_metrics['average_context_confidence']:.1%}")
        print(f"Nodes with High Confidence (>90%): {quality_metrics['high_confidence_nodes']}")
        print(f"Nodes with Medium Confidence (70-90%): {quality_metrics['medium_confidence_nodes']}")
        print(f"Nodes with Low Confidence (<70%): {quality_metrics['low_confidence_nodes']}")
        print(f"{'='*60}\n")

    else:
        print("\n--- Agent finished, but no final state was captured. Outputs not saved. ---")


def calculate_quality_metrics(final_output_data: Dict[str, Any]) -> Dict[str, Any]:
    """
    Calculate quality metrics from the final output data.
    """
    total_nodes = len(final_output_data)
    confidence_scores = []
    high_confidence = 0
    medium_confidence = 0
    low_confidence = 0
    
    for node_name, data in final_output_data.items():
        context_metadata = data.get('context_metadata', {})
        avg_confidence = context_metadata.get('average_confidence', 1.0)
        confidence_scores.append(avg_confidence)
        
        if avg_confidence >= 0.9:
            high_confidence += 1
        elif avg_confidence >= 0.7:
            medium_confidence += 1
        else:
            low_confidence += 1
    
    avg_confidence = sum(confidence_scores) / len(confidence_scores) if confidence_scores else 0
    
    return {
        'average_context_confidence': avg_confidence,
        'high_confidence_nodes': high_confidence,
        'medium_confidence_nodes': medium_confidence,
        'low_confidence_nodes': low_confidence,
        'total_documented': total_nodes
    }


if __name__ == "__main__":
    if len(sys.argv) < 2:
        print("Usage: python main.py <repository_url>")
        sys.exit(1)
    
    # Get the repository URL from the command line argument
    '''repo_url = sys.argv[1]
    repo_name = repo_url.split("/")[-1].replace(".git", "")
    destination_folder = os.path.join(os.getcwd(), repo_name)

    # Step 1: Clone the repository
    clone_repository(repo_url, destination_folder)

    # Step 2: Run the documentation agent on the cloned repository
    run_documentation_agent(destination_folder)'''

    repo_path = sys.argv[1]

    if not os.path.isdir(repo_path):
        print(f"Error: Provided path '{repo_path}' is not a valid directory.")
        sys.exit(1)

    run_documentation_agent(repo_path)<|MERGE_RESOLUTION|>--- conflicted
+++ resolved
@@ -12,12 +12,8 @@
 from agent.agent_graph import create_agent_graph
 from pathlib import Path
 
-<<<<<<< HEAD
-'''def clone_repository(repo_url: str, destination_folder: str):
-=======
 
 def clone_repository(repo_url: str, destination_folder: str):
->>>>>>> 1d48ecba
     """
     Clones a public GitHub repository into a local directory.
     """
