{
<<<<<<< HEAD
  "generation_timestamp": "2025-07-04T19:37:24.028787",
  "processing_time_seconds": 939.897812,
  "repository_path": "C:\\Users\\Admin\\Downloads\\DocumentationAgent\\CalculatorCode",
  "total_nodes": 66,
  "documented_nodes": 66,
  "quality_metrics": {
    "average_context_confidence": 0.23667969996479366,
    "high_confidence_nodes": 8,
    "medium_confidence_nodes": 1,
    "low_confidence_nodes": 57,
    "total_documented": 66
=======
  "generation_timestamp": "2025-07-09T20:35:55.584356",
  "processing_time_seconds": 2222.057575,
  "repository_path": "CalculatorCode",
  "total_nodes": 168,
  "documented_nodes": 168,
  "quality_metrics": {
    "average_context_confidence": 0.939114534820453,
    "high_confidence_nodes": 150,
    "medium_confidence_nodes": 6,
    "low_confidence_nodes": 12,
    "total_documented": 168
>>>>>>> 1d48ecba
  },
  "enhanced_features": [
    "fuzzy_dependency_matching",
    "context_validation",
    "multi_strategy_search",
    "confidence_scoring",
    "fallback_dependency_extraction"
  ]
}<|MERGE_RESOLUTION|>--- conflicted
+++ resolved
@@ -1,17 +1,4 @@
 {
-<<<<<<< HEAD
-  "generation_timestamp": "2025-07-04T19:37:24.028787",
-  "processing_time_seconds": 939.897812,
-  "repository_path": "C:\\Users\\Admin\\Downloads\\DocumentationAgent\\CalculatorCode",
-  "total_nodes": 66,
-  "documented_nodes": 66,
-  "quality_metrics": {
-    "average_context_confidence": 0.23667969996479366,
-    "high_confidence_nodes": 8,
-    "medium_confidence_nodes": 1,
-    "low_confidence_nodes": 57,
-    "total_documented": 66
-=======
   "generation_timestamp": "2025-07-09T20:35:55.584356",
   "processing_time_seconds": 2222.057575,
   "repository_path": "CalculatorCode",
@@ -23,7 +10,6 @@
     "medium_confidence_nodes": 6,
     "low_confidence_nodes": 12,
     "total_documented": 168
->>>>>>> 1d48ecba
   },
   "enhanced_features": [
     "fuzzy_dependency_matching",
